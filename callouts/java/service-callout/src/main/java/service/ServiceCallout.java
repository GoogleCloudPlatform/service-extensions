--- conflicted
+++ resolved
@@ -26,11 +26,8 @@
 import io.grpc.netty.NettyServerBuilder;
 
 import java.io.IOException;
-<<<<<<< HEAD
-=======
 import java.io.OutputStream;
 import java.net.InetSocketAddress;
->>>>>>> 757e0e0b
 import java.security.GeneralSecurityException;
 import java.util.Optional;
 import java.util.concurrent.Executors;
@@ -69,7 +66,7 @@
     private int serverThreadCount;
     private boolean enableInsecurePort;
 
-       protected ServiceCallout(Builder<?> builder) {
+    protected ServiceCallout(Builder<?> builder) {
         this.ip = Optional.ofNullable(builder.ip).orElse("0.0.0.0");
         this.port = Optional.ofNullable(builder.port).orElse(8443);
         this.insecurePort = Optional.ofNullable(builder.insecurePort).orElse(8443);
@@ -188,11 +185,7 @@
             return (T) this;
         }
 
-<<<<<<< HEAD
-        public ServiceCallout build()  throws GeneralSecurityException, IOException  {
-=======
         public ServiceCallout build() throws GeneralSecurityException, IOException {
->>>>>>> 757e0e0b
             return new ServiceCallout(this);
         }
     }
