--- conflicted
+++ resolved
@@ -12,13 +12,8 @@
 // See the License for the specific language governing permissions and
 // limitations under the License.
 
-<<<<<<< HEAD
 #ifndef CALLOUT_SERVER_H_
 #define CALLOUT_SERVER_H_
-=======
-#ifndef CALLOUT_SERVER_H
-#define CALLOUT_SERVER_H
->>>>>>> ebfd9a23
 
 #include <grpcpp/grpcpp.h>
 #include <grpcpp/server_builder.h>
@@ -53,7 +48,6 @@
  */
 class CalloutServer : public ExternalProcessor::Service {
  public:
-<<<<<<< HEAD
   struct ServerConfig {
     std::string secure_address;
     std::string plaintext_address;
@@ -74,14 +68,6 @@
   }
 
   // Adds a request header field.
-=======
-  /**
-   * @brief Adds a header to the HTTP request
-   * @param response The ProcessingResponse to modify
-   * @param key Header name to add
-   * @param value Header value to add
-   */
->>>>>>> ebfd9a23
   static void AddRequestHeader(ProcessingResponse* response,
                                std::string_view key, std::string_view value) {
     HeaderValue* new_header = response->mutable_request_headers()
@@ -218,7 +204,6 @@
     return grpc::SslServerCredentials(ssl_options);
   }
 
-<<<<<<< HEAD
   static bool RunServers(const ServerConfig& config = ServerConfig{}) {
     std::unique_lock<std::mutex> lock(server_mutex_);
     bool server_started = false;
@@ -309,41 +294,6 @@
     }
     if (secure_server_) {
       secure_server_->Shutdown();
-=======
-  /**
-   * @brief Starts the gRPC server with insecure credentials
-   * @param server_address Address to bind the server to
-   * @param service Reference to the callout service implementation
-   * @return Unique pointer to the gRPC server instance
-   */
-  static std::unique_ptr<grpc::Server> RunServer(
-      std::string_view server_address, CalloutServer& service) {
-    return CalloutServer::RunServer(server_address, service,
-                                    grpc::InsecureServerCredentials(), false);
-  }
-
-  /**
-   * @brief Starts the gRPC server with custom credentials
-   * @param server_address Address to bind the server to
-   * @param service Reference to the callout service implementation
-   * @param credentials Server credentials to use
-   * @param wait Whether to block until server shutdown
-   * @return Unique pointer to the gRPC server instance
-   */
-  static std::unique_ptr<grpc::Server> RunServer(
-      std::string_view server_address, CalloutServer& service,
-      std::shared_ptr<grpc::ServerCredentials> credentials, bool wait) {
-    grpc::EnableDefaultHealthCheckService(true);
-    grpc::ServerBuilder builder;
-    builder.AddListeningPort(std::string{server_address}, credentials);
-    builder.RegisterService(&service);
-
-    std::unique_ptr<grpc::Server> server(builder.BuildAndStart());
-    LOG(INFO) << "Envoy Ext Proc server listening on " << server_address;
-
-    if (wait) {
-      server->Wait();
->>>>>>> ebfd9a23
     }
   }
   
@@ -419,7 +369,6 @@
   }
 
  private:
-<<<<<<< HEAD
   static inline std::shared_ptr<grpc::Server> plaintext_server_ = nullptr;
   static inline std::shared_ptr<grpc::Server> secure_server_ = nullptr;
   static inline std::thread secure_thread_;
@@ -429,13 +378,6 @@
   static inline std::atomic<bool> server_ready_{false};
   static inline std::atomic<bool> shutdown_requested_{false};
 
-=======
-  /**
-   * @brief Reads file contents from disk
-   * @param path File path to read
-   * @return StatusOr containing file contents or error
-   */
->>>>>>> ebfd9a23
   static absl::StatusOr<std::string> ReadDataFile(std::string_view path) {
     std::ifstream file(std::string{path}, std::ios::binary);
     if (file.fail()) {
@@ -447,17 +389,7 @@
     return file_string_stream.str();
   }
 
-<<<<<<< HEAD
   void ProcessRequest(ProcessingRequest* request, ProcessingResponse* response) {
-=======
-  /**
-   * @brief Routes processing requests to appropriate handlers
-   * @param request Incoming processing request
-   * @param response Output response to populate
-   */
-  void ProcessRequest(ProcessingRequest* request,
-                      ProcessingResponse* response) {
->>>>>>> ebfd9a23
     switch (request->request_case()) {
       case ProcessingRequest::kRequestHeaders:
         OnRequestHeader(request, response);
@@ -478,8 +410,4 @@
   }
 };
 
-<<<<<<< HEAD
-#endif  // CALLOUT_SERVER_H_
-=======
-#endif // CALLOUT_SERVER_H
->>>>>>> ebfd9a23
+#endif  // CALLOUT_SERVER_H_