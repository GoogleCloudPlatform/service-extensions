--- conflicted
+++ resolved
@@ -18,7 +18,6 @@
 Bundled with an optional health check server.
 Can be set up to use ssl certificates.
 """
-import logging
 
 import logging
 
@@ -29,17 +28,11 @@
 
 import grpc
 from grpc import ServicerContext
-<<<<<<< HEAD
 from envoy.config.core.v3.base_pb2 import HeaderValueOption
 from envoy.config.core.v3.base_pb2 import HeaderValue
 from envoy.service.ext_proc.v3.external_processor_pb2_grpc import add_ExternalProcessorServicer_to_server
 from envoy.service.ext_proc.v3 import external_processor_pb2 as service_pb2
 from envoy.service.ext_proc.v3 import external_processor_pb2_grpc as service_pb2_grpc
-=======
-
-from extproc.proto import service_pb2
-from extproc.proto import service_pb2_grpc
->>>>>>> 2d0c68ea
 
 def add_header_mutation(
     add: list[tuple[str, str]] | None = None,
@@ -60,15 +53,9 @@
   header_mutation = service_pb2.HeadersResponse()
   if add:
     for k, v in add:
-<<<<<<< HEAD
-      header_value_option = HeaderValueOption(
-          header=HeaderValue(key=k, raw_value=bytes(v, 'utf-8'))
+      header_value_option = service_pb2.HeaderValueOption(
+          header=service_pb2.HeaderValue(key=k, raw_value=bytes(v, 'utf-8'))
         )
-=======
-      header_value_option = service_pb2.HeaderValueOption(
-        header=service_pb2.HeaderValue(key=k, raw_value=bytes(v, 'utf-8'))
-      )
->>>>>>> 2d0c68ea
       if append_action:
         header_value_option.append_action = append_action
       header_mutation.response.header_mutation.set_headers.append(header_value_option)
