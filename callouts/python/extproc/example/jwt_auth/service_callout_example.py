--- conflicted
+++ resolved
@@ -25,13 +25,9 @@
 from extproc.service import callout_server
 from extproc.service import callout_tools
 
-<<<<<<< HEAD
-
-def extract_jwt_token(request_headers) -> Union[str, None]:
-=======
 def extract_jwt_token(
     request_headers: service_pb2.HttpHeaders
-) -> str:
+) -> Union[str, None]:
   """
   Extracts the JWT token from the request headers, specifically looking for
   the 'Authorization' header and parsing out the token part.
@@ -46,7 +42,6 @@
       Authorization: Bearer eyJhbGciOiJIUzI1NiIsInR5cCI6...
       -> Returns: eyJhbGciOiJIUzI1NiIsInR5cCI6...
   """
->>>>>>> da54f579
   jwt_token = next((header.raw_value.decode('utf-8')
                     for header in request_headers.headers.headers
                     if header.key == 'Authorization'), None)
@@ -54,15 +49,11 @@
       ' ')[1] if jwt_token and ' ' in jwt_token else jwt_token
   return extracted_jwt
 
-<<<<<<< HEAD
-
-def validate_jwt_token(key, request_headers, algorithm) -> Union[Any, None]:
-=======
 def validate_jwt_token(
     key: str,
     request_headers: service_pb2.HttpHeaders,
     algorithm: str
-) -> Union[dict, None]:
+) -> Union[Any, None]:
   """
   Validates the JWT token extracted from the request headers using a specified
   public key and algorithm. If valid, returns the decoded JWT payload; otherwise,
@@ -85,7 +76,6 @@
       Authorization: Bearer eyJhbGciOiJIUzI1NiIsInR5cCI6...
       -> Returns: {'sub': '1234567890', 'name': 'John Doe', 'iat': 1712173461, 'exp': 2075658261}
   """
->>>>>>> da54f579
   jwt_token = extract_jwt_token(request_headers)
   if jwt_token is None:
     logging.warn('Token failed to decode.')
@@ -113,11 +103,7 @@
 
   def on_request_headers(
       self, headers: service_pb2.HttpHeaders,
-<<<<<<< HEAD
       context: ServicerContext) -> Union[service_pb2.HeadersResponse, None]:
-    """Custom processor on request headers."""
-=======
-      context: ServicerContext):
     """Deny token if validation fails and return an error message.
     See :py:meth:`callouts.python.extproc.service.callout_tools.deny_request` for more information.
 
@@ -126,8 +112,6 @@
 
     See base method: :py:meth:`callouts.python.extproc.service.callout_server.CalloutServer.on_request_headers`.
     """
->>>>>>> da54f579
-
     decoded = validate_jwt_token(self.public_key, headers, "RS256")
 
     if decoded:
