# Copyright 2024 Google LLC.
#
# Licensed under the Apache License, Version 2.0 (the "License");
# you may not use this file except in compliance with the License.
# You may obtain a copy of the License at
#
#     http://www.apache.org/licenses/LICENSE-2.0
#
# Unless required by applicable law or agreed to in writing, software
# distributed under the License is distributed on an "AS IS" BASIS,
# WITHOUT WARRANTIES OR CONDITIONS OF ANY KIND, either express or implied.
# See the License for the specific language governing permissions and
# limitations under the License.

import logging
from google.auth import compute_engine
import google.cloud.logging

from grpc import ServicerContext
from envoy.service.ext_proc.v3 import external_processor_pb2 as service_pb2
from extproc.service import callout_server
from extproc.service import callout_tools


class CalloutServerExample(callout_server.CalloutServer):
  """Example callout server.

  For request header callouts we check the content of the request and
  authorize the request or reject the request.
  The content being checked is if the header has the header 'header-check'.
  The decision is logged to Cloud Logging.

  For request body callouts we check the content of the request and
  authorize the request or reject the request.
  The content being checked is if the body contains the body 'body-check'.
  The decision is logged to Cloud Logging.
  """

  def on_request_headers(
    self, headers: service_pb2.HttpHeaders, context: ServicerContext
  ) -> service_pb2.HeadersResponse:
<<<<<<< HEAD
    """Custom processor on request headers."""
    if not header_contains(headers, 'header-check'):
      callout_tools.deny_callout(
        context, '"header-check" not found within the request headers'
      )

=======
    """Custom processor on request headers.

    Args:
      headers (service_pb2.HttpHeaders): The HTTP headers received in the request.
      context (ServicerContext): The context object for the gRPC service.

    Returns:
      service_pb2.HeadersResponse: The response containing the mutations to be applied
      to the request headers.
    """
>>>>>>> da54f579
    return callout_tools.add_header_mutation(
      add=[('header-request', 'request')], clear_route_cache=True
    )

  def on_request_body(
    self, body: service_pb2.HttpBody, context: ServicerContext
  ) -> service_pb2.BodyResponse:
<<<<<<< HEAD
    """Custom processor on the request body."""
    if not body_contains(body, 'body-check'):
      callout_tools.deny_callout(
        context, '"body-check" not found within the request body'
      )
    return callout_tools.add_body_mutation(body='replaced-body')

=======
    """Custom processor on the request body.

    Args:
      body (service_pb2.HttpBody): The HTTP body received in the request.
      context (ServicerContext): The context object for the gRPC service.

    Returns:
      service_pb2.BodyResponse: The response containing the mutations to be applied
      to the response body.
    """
    return callout_tools.add_body_mutation(body='-added-body')
>>>>>>> da54f579

if __name__ == '__main__':
  """Sets up Google Cloud Logging for the cloud_log example"""
  # Local logging settings.
  logging.basicConfig(level=logging.DEBUG)
  # Example logging setup, not intended for production.
  # Please see https://google-auth.readthedocs.io/en/latest/.
  client = google.cloud.logging.Client(
    project='test-project', credentials=compute_engine.Credentials()
  )
  client.setup_logging()
  # Run the gRPC service
  CalloutServerExample().run()<|MERGE_RESOLUTION|>--- conflicted
+++ resolved
@@ -39,14 +39,6 @@
   def on_request_headers(
     self, headers: service_pb2.HttpHeaders, context: ServicerContext
   ) -> service_pb2.HeadersResponse:
-<<<<<<< HEAD
-    """Custom processor on request headers."""
-    if not header_contains(headers, 'header-check'):
-      callout_tools.deny_callout(
-        context, '"header-check" not found within the request headers'
-      )
-
-=======
     """Custom processor on request headers.
 
     Args:
@@ -57,7 +49,10 @@
       service_pb2.HeadersResponse: The response containing the mutations to be applied
       to the request headers.
     """
->>>>>>> da54f579
+    if not callout_tools.header_contains(headers, 'header-check'):
+      callout_tools.deny_callout(
+        context, '"header-check" not found within the request headers'
+      )
     return callout_tools.add_header_mutation(
       add=[('header-request', 'request')], clear_route_cache=True
     )
@@ -65,15 +60,6 @@
   def on_request_body(
     self, body: service_pb2.HttpBody, context: ServicerContext
   ) -> service_pb2.BodyResponse:
-<<<<<<< HEAD
-    """Custom processor on the request body."""
-    if not body_contains(body, 'body-check'):
-      callout_tools.deny_callout(
-        context, '"body-check" not found within the request body'
-      )
-    return callout_tools.add_body_mutation(body='replaced-body')
-
-=======
     """Custom processor on the request body.
 
     Args:
@@ -84,8 +70,11 @@
       service_pb2.BodyResponse: The response containing the mutations to be applied
       to the response body.
     """
-    return callout_tools.add_body_mutation(body='-added-body')
->>>>>>> da54f579
+    if not callout_tools.body_contains(body, 'body-check'):
+      callout_tools.deny_callout(
+        context, '"body-check" not found within the request body'
+      )
+    return callout_tools.add_body_mutation(body='replaced-body')
 
 if __name__ == '__main__':
   """Sets up Google Cloud Logging for the cloud_log example"""
