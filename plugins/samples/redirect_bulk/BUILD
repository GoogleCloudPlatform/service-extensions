load("//:plugins.bzl", "proxy_wasm_plugin_cpp", "proxy_wasm_plugin_go", "proxy_wasm_plugin_rust", "proxy_wasm_tests")

licenses(["notice"])  # Apache 2

proxy_wasm_plugin_rust(
    name = "plugin_rust.wasm",
    srcs = ["plugin.rs"],
    deps = [
        "//bazel/cargo/remote:log",
        "//bazel/cargo/remote:proxy-wasm",
    ],
    data = ["config.data"],
)

<<<<<<< HEAD
proxy_wasm_plugin_go(
    name = "plugin_go.wasm",
    srcs = ["plugin.go"],
=======
proxy_wasm_plugin_cpp(
    name = "plugin_cpp.wasm",
    srcs = ["plugin.cc"],
    deps = [
        "@com_google_absl//absl/strings",
    ],
>>>>>>> fe269ed6
    data = ["config.data"],
)

proxy_wasm_tests(
    name = "tests",
    config = ":config.data",
    plugins = [
        ":plugin_rust.wasm",
<<<<<<< HEAD
        ":plugin_go.wasm",
=======
        ":plugin_cpp.wasm",
>>>>>>> fe269ed6
    ],
    tests = ":tests.textpb",
)<|MERGE_RESOLUTION|>--- conflicted
+++ resolved
@@ -12,18 +12,18 @@
     data = ["config.data"],
 )
 
-<<<<<<< HEAD
-proxy_wasm_plugin_go(
-    name = "plugin_go.wasm",
-    srcs = ["plugin.go"],
-=======
 proxy_wasm_plugin_cpp(
     name = "plugin_cpp.wasm",
     srcs = ["plugin.cc"],
     deps = [
         "@com_google_absl//absl/strings",
     ],
->>>>>>> fe269ed6
+    data = ["config.data"],
+)
+
+proxy_wasm_plugin_go(
+    name = "plugin_go.wasm",
+    srcs = ["plugin.go"],
     data = ["config.data"],
 )
 
@@ -32,11 +32,8 @@
     config = ":config.data",
     plugins = [
         ":plugin_rust.wasm",
-<<<<<<< HEAD
         ":plugin_go.wasm",
-=======
         ":plugin_cpp.wasm",
->>>>>>> fe269ed6
     ],
     tests = ":tests.textpb",
 )