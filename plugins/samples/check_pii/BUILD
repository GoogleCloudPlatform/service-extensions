load("//:plugins.bzl", "proxy_wasm_plugin_cpp", "proxy_wasm_plugin_go", "proxy_wasm_plugin_rust", "proxy_wasm_tests")

licenses(["notice"])  # Apache 2

proxy_wasm_plugin_rust(
    name = "plugin_rust.wasm",
    srcs = ["plugin.rs"],
    deps = [
        "@crate_index//:log",
        "@crate_index//:proxy-wasm",
        "@crate_index//:regex",
    ],
)

proxy_wasm_plugin_cpp(
    name = "plugin_cpp.wasm",
    srcs = ["plugin.cc"],
    deps = [
        "@com_google_re2//:re2",
    ],
)

proxy_wasm_plugin_go(
    name = "plugin_go.wasm",
    srcs = ["plugin.go"],
)

proxy_wasm_tests(
    name = "tests",
    plugins = [
        ":plugin_cpp.wasm",
<<<<<<< HEAD
        ":plugin_rust.wasm",
=======
        ":plugin_go.wasm",
>>>>>>> cf4f283e
    ],
    tests = ":tests.textpb",
)<|MERGE_RESOLUTION|>--- conflicted
+++ resolved
@@ -29,11 +29,8 @@
     name = "tests",
     plugins = [
         ":plugin_cpp.wasm",
-<<<<<<< HEAD
+        ":plugin_go.wasm",
         ":plugin_rust.wasm",
-=======
-        ":plugin_go.wasm",
->>>>>>> cf4f283e
     ],
     tests = ":tests.textpb",
 )