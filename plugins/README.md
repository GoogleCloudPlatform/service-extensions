# Google Cloud Service Extension Plugins Samples

Code samples and tools for developing
[Google Cloud Service Extensions](https://cloud.google.com/service-extensions/)
WebAssembly (wasm) plugins.

Each sample/recipe has an example plugin written in Rust and C++, and an
accompanying unit test that verifies both.

# Getting started

We recommend the following process:

1.  Using the [samples](samples/) and
    [Proxy-Wasm](https://github.com/proxy-wasm) SDKs as a starting point, write
    a wasm plugin in a language of your choice. Get it building.
1.  Write a plugin test file (textproto) to specify the plugin's functional
    expectations ([example](samples/testing/tests.textpb)). Consult the plugin
    tester [proto API](test/runner.proto) as needed.
1.  Add `benchmark: true` to tests that exemplify common wasm operations
    ([example](samples/add_header/tests.textpb)).
1.  Run + Test + Benchmark your wasm plugin as follows!

```
docker run -it -v $(pwd):/mnt \
    us-docker.pkg.dev/service-extensions-samples/plugins/wasm-tester:main \
    --proto /mnt/local/path/to/tests.textpb \
    --plugin /mnt/local/path/to/plugin.wasm
```

Tips:

-   When benchmarking and publishing, compile a release (optimized) wasm build.
-   Try sending empty or invalid input. Verify your plugin doesn't crash.
-   To see plugin-emitted logs on the console, add `--logfile=/dev/stdout`.
-   To see a trace of logs and wasm ABI calls, add `--loglevel=TRACE`.
-   Optionally specify plugin config data using the `--config=<path>` flag.

# Samples & Recipes

The [samples](samples/) folder contains Samples & Recipes to use as a reference
for your own plugin. Extend them to fit your particular use case.

*   [Testing examples](samples/testing): A demonstration of our test framework
    capabilities (sending inputs and checking results).
*   [Log each Wasm call](samples/noop_logs): Don't change anything about the
    traffic (noop plugin). Log each wasm invocation, including lifecycle
    callbacks.
*   [Add HTTP request & response headers](samples/add_header): Add a header on
    both the client request and server response paths. Also check for existing
    headers.
*   [Plugin config with a list of tokens to deny](samples/config_denylist): Deny
    a request whenever it contains a known bad token. Bad tokens are loaded at
    plugin initialization time from plugin configuration.
*   [Log the value of a query parameter](samples/query_log): Emit a custom
    variable to Cloud Logging. Demonstrate a standard way to parse query string
    values from the request.
*   [Rewrite the path using regex](samples/regex_rewrite): Remove a piece of the
    URI using regex replacement. Demonstrate a standard way to use regular
    expressions, compiling them at plugin initialization.
*   [Overwrite HTTP request & response headers](samples/overwrite_header):
    Overwrite a header on both the client request and server response paths.
*   [Normalize a HTTP header on request](samples/normalize_header): Creates a new
    HTTP header (client-device-type) to shard requests based on device according
    to the existence of HTTP Client Hints or User-Agent header values.
*   [Block request with particular header](samples/block_request): Check whether
    the client's Referer header matches an expected domain. If not, generate a 403
    Forbidden response.
*   [Overwrite origin response error code](samples/overwrite_errcode): Overwrites
    error code served from origin from 5xx error to 4xx error class.
*   [Perform a HTTP redirect](samples/redirect): Redirect a given URL to another URL.
<<<<<<< HEAD
*   [Set a cookie for a given client request](samples/set_cookie): Set cookie on
    HTTP response for a particular client request.
=======
*   [A/B decisioning based on query param](samples/ab_testing): Showcase A/B testing
    in action, 50% chance a user is served file A and 50% chance they are
    served file B.
*   [Custom error page](samples/add_custom_response) For a certain class of origin
    errors, redirect to a custom error page hosted on GCS.
*   [Validate client JWT for authorization](samples/jwt_auth): Ensures user
    authentication by verifying an RS256-signed JWT token in the query string
    and subsequently removing it.
>>>>>>> ed1c0469

# Samples tests

Run these commands from the `plugins/` subdirectory of this repository.

Build all plugins and run all plugin tests:

`$ bazelisk test --test_output=all //samples/...`

When running benchmarks, be sure to add `--config=bench`:

`$ bazelisk test --test_output=all --config=bench //samples/add_header/...`

# Feature set / ABI

Service Extension plugins are compiled against the ProxyWasm ABI, described
here: https://github.com/proxy-wasm/spec/tree/master

Service Extension plugins currently support a subset of the ProxyWasm spec.
Support will grow over time. The current feature set includes:

*   Root context lifecycle callbacks (host -> wasm)
    *   on_context_create
    *   on_vm_start
    *   on_configure
    *   on_done
    *   on_delete
*   Stream context lifecycle callbacks (host -> wasm)
    *   on_context_create
    *   on_done
    *   on_delete
*   Stream context HTTP callbacks (host -> wasm)
    *   on_request_headers
    *   on_response_headers
*   Stream context HTTP hostcalls (wasm -> host)
    *   send_local_response
    *   get_header_map_value, add_header_map_value, replace_header_map_value,
        remove_header_map_value
    *   get_header_map_pairs, set_header_map_pairs
    *   get_header_map_size
*   Other hostcalls (wasm -> host)
    *   log
    *   get_current_time_nanoseconds (frozen per stream)
    *   get_property ("plugin_root_id" only)
    *   get_buffer_status, get_buffer_bytes, set_buffer_bytes
        (PluginConfiguration, HttpRequestBody, HttpResponseBody)

# Implementation details

## Fixture

In support of unit testing, this repo contains an `HttpTest` fixture with a
`TestWasm` host implementation and `TestHttpContext` stream handler. These
minimal implementations loosely match GCP Service Extension execution
environment. The contexts implement the ABI / feature set described below
(mainly HTTP headers and logging), but often in a simple way (behaviors may not
match GCP exactly).

## Rust and Cargo

This project leverages
[crate_universe](http://bazelbuild.github.io/rules_rust/crate_universe.html) to
integrate Cargo with Bazel. In order to add new Rust library dependencies:

*   Edit dependencies in Cargo.toml
*   Regenerate Bazel targets: `$ CARGO_BAZEL_REPIN=1 bazelisk sync
    --only=crate_index`
*   Reference libraries as `@crate_index//:<target>`

# TODO

*   Write more plugin samples<|MERGE_RESOLUTION|>--- conflicted
+++ resolved
@@ -69,10 +69,8 @@
 *   [Overwrite origin response error code](samples/overwrite_errcode): Overwrites
     error code served from origin from 5xx error to 4xx error class.
 *   [Perform a HTTP redirect](samples/redirect): Redirect a given URL to another URL.
-<<<<<<< HEAD
 *   [Set a cookie for a given client request](samples/set_cookie): Set cookie on
     HTTP response for a particular client request.
-=======
 *   [A/B decisioning based on query param](samples/ab_testing): Showcase A/B testing
     in action, 50% chance a user is served file A and 50% chance they are
     served file B.
@@ -81,7 +79,6 @@
 *   [Validate client JWT for authorization](samples/jwt_auth): Ensures user
     authentication by verifying an RS256-signed JWT token in the query string
     and subsequently removing it.
->>>>>>> ed1c0469
 
 # Samples tests
 
