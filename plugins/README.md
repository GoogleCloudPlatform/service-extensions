# Google Cloud Service Extension Plugins Samples

Code samples and tools for developing
[Google Cloud Service Extensions](https://cloud.google.com/service-extensions/)
WebAssembly (wasm) plugins.

Each sample/recipe has an example plugin written in Rust and C++, and an
accompanying unit test that verifies both.

# Getting started

We recommend the following process:

1.  Using the [samples](samples/) and
    [Proxy-Wasm](https://github.com/proxy-wasm) SDKs as a starting point, write
    a wasm plugin in a language of your choice. Get it building.
1.  Write a plugin test file (textproto) to specify the plugin's functional
    expectations ([example](samples/testing/tests.textpb)). Consult the plugin
    tester [proto API](test/runner.proto) as needed.
1.  Add `benchmark: true` to tests that exemplify common wasm operations
    ([example](samples/add_header/tests.textpb)).
1.  Run + Test + Benchmark your wasm plugin as follows!

```
docker run -it -v $(pwd):/mnt \
    us-docker.pkg.dev/service-extensions-samples/plugins/wasm-tester:main \
    --proto /mnt/local/path/to/tests.textpb \
    --plugin /mnt/local/path/to/plugin.wasm
```

Tips:

-   When benchmarking and publishing, compile a release (optimized) wasm build.
-   Try sending empty or invalid input. Verify your plugin doesn't crash.
-   To see plugin-emitted logs on the console, add `--logfile=/dev/stdout`.
-   To see a trace of logs and wasm ABI calls, add `--loglevel=TRACE`.
-   Optionally specify plugin config data using the `--config=<path>` flag.

# Samples & Recipes

The [samples](samples/) folder contains Samples & Recipes to use as a reference
for your own plugin. Extend them to fit your particular use case.

*   [Testing examples](samples/testing): A demonstration of our test framework
    capabilities (sending inputs and checking results).
*   [Log each Wasm call](samples/noop_logs): Don't change anything about the
    traffic (noop plugin). Log each wasm invocation, including lifecycle
    callbacks.
*   [Add HTTP request & response headers](samples/add_header): Add a header on
    both the client request and server response paths. Also check for existing
    headers.
*   [Plugin config with a list of tokens to deny](samples/config_denylist): Deny
    a request whenever it contains a known bad token. Bad tokens are loaded at
    plugin initialization time from plugin configuration.
*   [Log the value of a query parameter](samples/query_log): Emit a custom
    variable to Cloud Logging. Demonstrate a standard way to parse query string
    values from the request.
*   [Rewrite the path using regex](samples/regex_rewrite): Remove a piece of the
    URI using regex replacement. Demonstrate a standard way to use regular
    expressions, compiling them at plugin initialization.
*   [Overwrite HTTP request & response headers](samples/overwrite_header):
    Overwrite a header on both the client request and server response paths.
*   [Normalize a HTTP header on request](samples/normalize_header): Creates a new
    HTTP header (client-device-type) to shard requests based on device according
    to the existence of HTTP Client Hints or User-Agent header values.
<<<<<<< HEAD
*   [Set a cookie for a given client request](samples/set_cookie): Set cookie on
    HTTP response for a particular client request.
=======
*   [Overwrite origin response error code](samples/overwrite_errcode): Overwrites
    error code served from origin from 5xx error to 4xx error class.
*   [Perform a HTTP redirect](samples/redirect): Redirect a given URL to another URL.
>>>>>>> fe4d5e22

# Samples tests

Run these commands from the `plugins/` subdirectory of this repository.

Build all plugins and run all plugin tests:

`$ bazelisk test --test_output=all //samples/...`

When running benchmarks, be sure to add `--config=bench`:

`$ bazelisk test --test_output=all --config=bench //samples/add_header/...`

# Feature set / ABI

Service Extension plugins are compiled against the ProxyWasm ABI, described
here: https://github.com/proxy-wasm/spec/tree/master

Service Extension plugins currently support a subset of the ProxyWasm spec.
Support will grow over time. The current feature set includes:

*   Root context lifecycle callbacks (host -> wasm)
    *   on_context_create
    *   on_vm_start
    *   on_configure
    *   on_done
    *   on_delete
*   Stream context lifecycle callbacks (host -> wasm)
    *   on_context_create
    *   on_done
    *   on_delete
*   Stream context HTTP callbacks (host -> wasm)
    *   on_request_headers
    *   on_response_headers
*   Stream context HTTP hostcalls (wasm -> host)
    *   send_local_response
    *   get_header_map_value, add_header_map_value, replace_header_map_value,
        remove_header_map_value
    *   get_header_map_pairs, set_header_map_pairs
    *   get_header_map_size
*   Other hostcalls (wasm -> host)
    *   log
    *   get_current_time_nanoseconds (frozen per stream)
    *   get_property ("plugin_root_id" only)
    *   get_buffer_status, get_buffer_bytes, set_buffer_bytes
        (PluginConfiguration, HttpRequestBody, HttpResponseBody)

# Implementation details

## Fixture

In support of unit testing, this repo contains an `HttpTest` fixture with a
`TestWasm` host implementation and `TestHttpContext` stream handler. These
minimal implementations loosely match GCP Service Extension execution
environment. The contexts implement the ABI / feature set described below
(mainly HTTP headers and logging), but often in a simple way (behaviors may not
match GCP exactly).

## Rust and Cargo

This project leverages
[crate_universe](http://bazelbuild.github.io/rules_rust/crate_universe.html) to
integrate Cargo with Bazel. In order to add new Rust library dependencies:

*   Edit dependencies in Cargo.toml
*   Regenerate Bazel targets: `$ CARGO_BAZEL_REPIN=1 bazelisk sync
    --only=crate_index`
*   Reference libraries as `@crate_index//:<target>`

# TODO

*   Write more plugin samples<|MERGE_RESOLUTION|>--- conflicted
+++ resolved
@@ -63,14 +63,11 @@
 *   [Normalize a HTTP header on request](samples/normalize_header): Creates a new
     HTTP header (client-device-type) to shard requests based on device according
     to the existence of HTTP Client Hints or User-Agent header values.
-<<<<<<< HEAD
-*   [Set a cookie for a given client request](samples/set_cookie): Set cookie on
-    HTTP response for a particular client request.
-=======
 *   [Overwrite origin response error code](samples/overwrite_errcode): Overwrites
     error code served from origin from 5xx error to 4xx error class.
 *   [Perform a HTTP redirect](samples/redirect): Redirect a given URL to another URL.
->>>>>>> fe4d5e22
+*   [Set a cookie for a given client request](samples/set_cookie): Set cookie on
+    HTTP response for a particular client request.
 
 # Samples tests
 
