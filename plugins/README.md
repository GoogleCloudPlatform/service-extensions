--- conflicted
+++ resolved
@@ -63,12 +63,9 @@
 *   [Normalize a HTTP header on request](samples/normalize_header): Creates a new
     HTTP header (client-device-type) to shard requests based on device according
     to the existence of HTTP Client Hints or User-Agent header values.
-<<<<<<< HEAD
-*   [Perform a HTTP redirect](samples/redirect): Redirect a given URL to another URL.
-=======
 *   [Overwrite origin response error code](samples/overwrite_errcode): Overwrites
     error code served from origin from 5xx error to 4xx error class.
->>>>>>> 140c8d86
+*   [Perform a HTTP redirect](samples/redirect): Redirect a given URL to another URL.
 
 # Samples tests
 
