--- conflicted
+++ resolved
@@ -69,14 +69,11 @@
 *   [Overwrite origin response error code](samples/overwrite_errcode): Overwrites
     error code served from origin from 5xx error to 4xx error class.
 *   [Perform a HTTP redirect](samples/redirect): Redirect a given URL to another URL.
-<<<<<<< HEAD
 *   [A/B decisioning based on query param](samples/ab_testing): Showcase A/B testing
     in action, 50% chance a user is served file A and 50% chance they are
     served file B.
-=======
 *   [Custom error page](samples/add_custom_response) For a certain class of origin
     errors, redirect to a custom error page hosted on GCS.
->>>>>>> 6fb80f9d
 
 # Samples tests
 
