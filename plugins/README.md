--- conflicted
+++ resolved
@@ -69,16 +69,13 @@
 *   [Overwrite origin response error code](samples/overwrite_errcode): Overwrites
     error code served from origin from 5xx error to 4xx error class.
 *   [Perform a HTTP redirect](samples/redirect): Redirect a given URL to another URL.
-<<<<<<< HEAD
 *   [Set a cookie for a given client request](samples/set_cookie): Set cookie on
     HTTP response for a particular client request.
-=======
 *   [Custom error page](samples/add_custom_response) For a certain class of origin
     errors, redirect to a custom error page hosted on GCS.
 *   [Validate client JWT for authorization](samples/jwt_auth): Ensures user
     authentication by verifying an RS256-signed JWT token in the query string
     and subsequently removing it.
->>>>>>> 8d849c52
 
 # Samples tests
 
