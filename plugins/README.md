# Google Cloud Service Extension Plugins Samples

Code samples and tools for developing
[Google Cloud Service Extensions](https://cloud.google.com/service-extensions/)
WebAssembly (wasm) plugins.

Each sample/recipe has an example plugin written in Rust and C++, and an
accompanying unit test that verifies both.

# Getting started

We recommend the following process:

1.  Using the [samples](samples/) and
    [Proxy-Wasm](https://github.com/proxy-wasm) SDKs as a starting point, write
    a wasm plugin in a language of your choice. Get it building.
1.  Write a plugin test file (textproto) to specify the plugin's functional
    expectations ([example](samples/testing/tests.textpb)). Consult the plugin
    tester [proto API](test/runner.proto) as needed.
1.  Add `benchmark: true` to tests that exemplify common wasm operations
    ([example](samples/add_header/tests.textpb)).
1.  Run + Test + Benchmark your wasm plugin as follows!

```
docker run -it -v $(pwd):/mnt \
    us-docker.pkg.dev/service-extensions-samples/plugins/wasm-tester:main \
    --proto /mnt/local/path/to/tests.textpb \
    --plugin /mnt/local/path/to/plugin.wasm
```

Tips:

-   When benchmarking and publishing, compile a release (optimized) wasm build.
-   Try sending empty or invalid input. Verify your plugin doesn't crash.
-   To see plugin-emitted logs on the console, add `--logfile=/dev/stdout`.
-   To see a trace of logs and wasm ABI calls, add `--loglevel=TRACE`.
-   Optionally specify plugin config data using the `--config=<path>` flag.

# Samples & Recipes

The [samples](samples/) folder contains Samples & Recipes to use as a reference
for your own plugin. Extend them to fit your particular use case.

*   [Testing examples](samples/testing): A demonstration of our test framework
    capabilities (sending inputs and checking results).
*   [Log each Wasm call](samples/noop_logs): Don't change anything about the
    traffic (noop plugin). Log each wasm invocation, including lifecycle
    callbacks.
*   [Add HTTP request & response headers](samples/add_header): Add a header on
    both the client request and server response paths. Also check for existing
    headers.
*   [Plugin config with a list of tokens to deny](samples/config_denylist): Deny
    a request whenever it contains a known bad token. Bad tokens are loaded at
    plugin initialization time from plugin configuration.
*   [Log the value of a query parameter](samples/query_log): Emit a custom
    variable to Cloud Logging. Demonstrate a standard way to parse query string
    values from the request.
*   [Rewrite the path using regex](samples/regex_rewrite): Remove a piece of the
    URI using regex replacement. Demonstrate a standard way to use regular
    expressions, compiling them at plugin initialization.
*   [Overwrite HTTP request & response headers](samples/overwrite_header):
    Overwrite a header on both the client request and server response paths.
*   [Normalize a HTTP header on request](samples/normalize_header): Creates a new
    HTTP header (client-device-type) to shard requests based on device according
    to the existence of HTTP Client Hints or User-Agent header values.
<<<<<<< HEAD
*   [Block request with particular header](samples/block_request): Check whether
    the client's Referer header matches an expected domain. If not, generate a 403
    Forbidden response.
=======
*   [Overwrite origin response error code](samples/overwrite_errcode): Overwrites
    error code served from origin from 5xx error to 4xx error class.
*   [Perform a HTTP redirect](samples/redirect): Redirect a given URL to another URL.
>>>>>>> 14df301a

# Samples tests

Run these commands from the `plugins/` subdirectory of this repository.

Build all plugins and run all plugin tests:

`$ bazelisk test --test_output=all //samples/...`

When running benchmarks, be sure to add `--config=bench`:

`$ bazelisk test --test_output=all --config=bench //samples/add_header/...`

# Feature set / ABI

Service Extension plugins are compiled against the ProxyWasm ABI, described
here: https://github.com/proxy-wasm/spec/tree/master

Service Extension plugins currently support a subset of the ProxyWasm spec.
Support will grow over time. The current feature set includes:

*   Root context lifecycle callbacks (host -> wasm)
    *   on_context_create
    *   on_vm_start
    *   on_configure
    *   on_done
    *   on_delete
*   Stream context lifecycle callbacks (host -> wasm)
    *   on_context_create
    *   on_done
    *   on_delete
*   Stream context HTTP callbacks (host -> wasm)
    *   on_request_headers
    *   on_response_headers
*   Stream context HTTP hostcalls (wasm -> host)
    *   send_local_response
    *   get_header_map_value, add_header_map_value, replace_header_map_value,
        remove_header_map_value
    *   get_header_map_pairs, set_header_map_pairs
    *   get_header_map_size
*   Other hostcalls (wasm -> host)
    *   log
    *   get_current_time_nanoseconds (frozen per stream)
    *   get_property ("plugin_root_id" only)
    *   get_buffer_status, get_buffer_bytes, set_buffer_bytes
        (PluginConfiguration, HttpRequestBody, HttpResponseBody)

# Implementation details

## Fixture

In support of unit testing, this repo contains an `HttpTest` fixture with a
`TestWasm` host implementation and `TestHttpContext` stream handler. These
minimal implementations loosely match GCP Service Extension execution
environment. The contexts implement the ABI / feature set described below
(mainly HTTP headers and logging), but often in a simple way (behaviors may not
match GCP exactly).

## Rust and Cargo

This project leverages
[crate_universe](http://bazelbuild.github.io/rules_rust/crate_universe.html) to
integrate Cargo with Bazel. In order to add new Rust library dependencies:

*   Edit dependencies in Cargo.toml
*   Regenerate Bazel targets: `$ CARGO_BAZEL_REPIN=1 bazelisk sync
    --only=crate_index`
*   Reference libraries as `@crate_index//:<target>`

# TODO

*   Write more plugin samples<|MERGE_RESOLUTION|>--- conflicted
+++ resolved
@@ -63,15 +63,12 @@
 *   [Normalize a HTTP header on request](samples/normalize_header): Creates a new
     HTTP header (client-device-type) to shard requests based on device according
     to the existence of HTTP Client Hints or User-Agent header values.
-<<<<<<< HEAD
 *   [Block request with particular header](samples/block_request): Check whether
     the client's Referer header matches an expected domain. If not, generate a 403
     Forbidden response.
-=======
 *   [Overwrite origin response error code](samples/overwrite_errcode): Overwrites
     error code served from origin from 5xx error to 4xx error class.
 *   [Perform a HTTP redirect](samples/redirect): Redirect a given URL to another URL.
->>>>>>> 14df301a
 
 # Samples tests
 
